--- conflicted
+++ resolved
@@ -2071,14 +2071,9 @@
   }
 }
 
-<<<<<<< HEAD
-constexpr Symbol ProfileOp::Kind;
-constexpr Symbol ProfileOptionalOp::Kind;
-constexpr Symbol ProfileIValueOp::Kind;
-=======
 const Symbol ProfileOp::Kind = ::c10::prim::profile;
 const Symbol ProfileOptionalOp::Kind = ::c10::prim::profile_optional;
->>>>>>> ea93946d
+const Symbol ProfileIValueOp::Kind = ::c10::prim::profile_ivalue;
 
 OperatorSet::OperatorSet(std::initializer_list<const char*> sig_literals) {
   for (const char* sig : sig_literals) {
