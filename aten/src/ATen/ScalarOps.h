#pragma once

#include <c10/core/Scalar.h>
#include <ATen/Tensor.h>
#include <ATen/Functions.h>

namespace at {
namespace detail {
// When filling a number to 1-element CPU tensor, we want to skip
// everything but manipulate data ptr directly.
// Ideally this fast pass should be implemented in TensorIterator,
// but we also want to skip compute_types which in not avoidable
// in TensorIterator for now.
Tensor& scalar_fill(Tensor& self, Scalar value);
TORCH_API Tensor scalar_tensor_static(Scalar s, c10::optional<ScalarType> dtype_opt, c10::optional<Device> device_opt);
} // namespace detail
} // namespace at

// This is in the c10 namespace because we use ADL to find the functions in it.
namespace c10 {

// FIXME: this should be (and was) Scalar::toTensor, but there is currently no way
// to implement this without going through Derived Types (which are not part of core).
inline at::Tensor scalar_to_tensor(Scalar s, const Device device = at::kCPU) {
  // This is the fast track we have for CPU scalar tensors.
  if (device == at::kCPU) {
    if (s.isFloatingPoint()) {
      return at::detail::scalar_tensor_static(s, at::kDouble, at::kCPU);
    } else if (s.isComplex()) {
      return at::detail::scalar_tensor_static(s, at::kComplexDouble, at::kCPU);
    } else if (s.isBoolean()) {
      return at::detail::scalar_tensor_static(s, at::kBool, at::kCPU);
    } else {
      AT_ASSERT(s.isIntegral(false));
      return at::detail::scalar_tensor_static(s, at::kLong, at::kCPU);
    }
  }
  if (s.isFloatingPoint()) {
    return at::scalar_tensor(s, at::device(device).dtype(at::kDouble));
  } else if (s.isBoolean()) {
    return at::scalar_tensor(s, at::device(device).dtype(at::kBool));
  } else if (s.isComplex()) {
    return at::scalar_tensor(s, at::device(device).dtype(at::kComplexDouble));
  } else {
    AT_ASSERT(s.isIntegral(false));
    return at::scalar_tensor(s, at::device(device).dtype(at::kLong));
  }
}

<<<<<<< HEAD
inline at::Tensor wrapped_scalar_tensor(Scalar scalar) {
  auto tensor = scalar_to_tensor(scalar);
  tensor.unsafeGetTensorImpl()->set_wrapped_number(true);
  return tensor;
}

// The above function is useful for type promotion
// in Binary Ops where one argument is `Tensor` and other is `Scalar`.
// In the above function, we generate wrapped tensor to type with highest
// range and precision based on scalar's type (to support type promotion).
// Eg. Floating Point Types -> Double
//     Complex Types -> Complex Double
//
// However for `Scalar-Scalar` Binary Op,we default the type of wrapped tensor
// to the default type corresponding to scalar's type.
inline at::Tensor scalar_to_tensor_default_dtype(
    Scalar s,
    const Device device = at::kCPU) {
  if (s.isFloatingPoint()) {
    return at::scalar_tensor(
        s, at::device(device).dtype(at::get_default_dtype()));
  } else if (s.isBoolean()) {
    return at::scalar_tensor(s, at::device(device).dtype(at::kBool));
  } else if (s.isComplex()) {
    return at::scalar_tensor(
        s, at::device(device).dtype(at::get_default_complex_dtype()));
  } else {
    AT_ASSERT(s.isIntegral(false));
    return at::scalar_tensor(s, at::device(device).dtype(at::kLong));
  }
}

=======
>>>>>>> 851ccea8
}<|MERGE_RESOLUTION|>--- conflicted
+++ resolved
@@ -47,39 +47,10 @@
   }
 }
 
-<<<<<<< HEAD
 inline at::Tensor wrapped_scalar_tensor(Scalar scalar) {
   auto tensor = scalar_to_tensor(scalar);
   tensor.unsafeGetTensorImpl()->set_wrapped_number(true);
   return tensor;
 }
 
-// The above function is useful for type promotion
-// in Binary Ops where one argument is `Tensor` and other is `Scalar`.
-// In the above function, we generate wrapped tensor to type with highest
-// range and precision based on scalar's type (to support type promotion).
-// Eg. Floating Point Types -> Double
-//     Complex Types -> Complex Double
-//
-// However for `Scalar-Scalar` Binary Op,we default the type of wrapped tensor
-// to the default type corresponding to scalar's type.
-inline at::Tensor scalar_to_tensor_default_dtype(
-    Scalar s,
-    const Device device = at::kCPU) {
-  if (s.isFloatingPoint()) {
-    return at::scalar_tensor(
-        s, at::device(device).dtype(at::get_default_dtype()));
-  } else if (s.isBoolean()) {
-    return at::scalar_tensor(s, at::device(device).dtype(at::kBool));
-  } else if (s.isComplex()) {
-    return at::scalar_tensor(
-        s, at::device(device).dtype(at::get_default_complex_dtype()));
-  } else {
-    AT_ASSERT(s.isIntegral(false));
-    return at::scalar_tensor(s, at::device(device).dtype(at::kLong));
-  }
-}
-
-=======
->>>>>>> 851ccea8
 }